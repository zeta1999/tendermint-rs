[package]
name        = "tmkms"
description = "Tendermint Key Management System"
version     = "0.0.1"
authors     = ["Tony Arcieri <tony@iqlusion.io>", "Ismail Khoffi <Ismail.Khoffi@gmail.com>"]
license     = "Apache-2.0"
homepage    = "https://github.com/tendermint/kms/"
readme      = "README.md"
categories  = ["cryptography"]
keywords    = ["cosmos", "ed25519", "kms", "key-management", "yubihsm"]

[workspace]
members = [".", "tm-secret-connection"]

[badges]
circle-ci = { repository = "tendermint/kms" }

[dependencies]
abscissa = "0.0.6"
abscissa_derive = "0.0.2"
byteorder = "1.2"
bytes = "0.4"
chrono = "0.4.2"
failure = "0.1"
failure_derive = "0.1"
lazy_static = "1"
prost-amino = "0.4.0"
prost-amino-derive = "0.4.0"
rand = "0.5"
serde = "1.0"
serde_derive = "1.0"
serde_json = "1.0"
sha2 = "0.7"
signatory = { version = "0.10", features = ["ed25519"] }
signatory-dalek = "0.10"
signatory-yubihsm = { version = "0.10", optional = true }
subtle-encoding = "0.2"
<<<<<<< HEAD
x25519-dalek = { version = "0.3", default-features = false, features = ["std", "u64_backend"] }
iq-bech32 = "0.1"

=======
tm-secret-connection = { version = "0", path = "tm-secret-connection" }
>>>>>>> bbe47087

[features]
default = ["softsign", "yubihsm"]
softsign = []
yubihsm = ["signatory-yubihsm/usb"] # USB only for now
yubihsm-mock = ["yubihsm", "signatory-yubihsm/mockhsm"]<|MERGE_RESOLUTION|>--- conflicted
+++ resolved
@@ -35,13 +35,9 @@
 signatory-dalek = "0.10"
 signatory-yubihsm = { version = "0.10", optional = true }
 subtle-encoding = "0.2"
-<<<<<<< HEAD
-x25519-dalek = { version = "0.3", default-features = false, features = ["std", "u64_backend"] }
+tm-secret-connection = { version = "0", path = "tm-secret-connection" }
 iq-bech32 = "0.1"
 
-=======
-tm-secret-connection = { version = "0", path = "tm-secret-connection" }
->>>>>>> bbe47087
 
 [features]
 default = ["softsign", "yubihsm"]
